--- conflicted
+++ resolved
@@ -12,12 +12,7 @@
 from .registry import REGISTRY
 
 
-<<<<<<< HEAD
 def create_paths(run_id: str, model: str, run_dir: str, cache_dir: str, energy_dir: str) -> Dict[str, Path]:
-
-=======
-def create_paths(run_id: str, model: str, run_dir: str, cache_dir: str) -> Dict[str, Path]:
->>>>>>> f42e74ef
     """
     Create the necessary directories and sub-directories conditioned on the `run_id`, checkpoint directory, and cache
     directories.
@@ -26,6 +21,7 @@
     :param model: Huggingface.Transformers Model ID for specifying the desired configuration.
     :param run_dir: Path to run directory to save model checkpoints and run metrics.
     :param cache_dir: Path to artifacts/cache directory to store any intermediate values, configurations, etc.
+    :param energy_dir: Path to energy logging directory for writing energy usage for climate-responsible AI.
 
     :return: Dictionary mapping str ids --> paths on the filesystem.
     """
@@ -36,11 +32,8 @@
         "logs": Path(run_dir) / run_id / "logs",
         # WandB Save Directory
         "wandb": Path(run_dir) / run_id / "wandb",
-<<<<<<< HEAD
         # Energy Directory to save Carbon Metrics
         "energy": Path(energy_dir) / run_id / "energy",
-=======
->>>>>>> f42e74ef
         # Cache Directories for various components
         "configs": Path(cache_dir) / f"{REGISTRY[model]}-configs",
         "tokenizer": Path(cache_dir) / f"{REGISTRY[model]}-tokenizer",
@@ -55,8 +48,7 @@
     return paths
 
 
-def set_permissions(paths: Dict[str, Path], keys=("configs", "tokenizer", "dataset", "preprocessed")) -> None:
+def set_permissions(paths: Dict[str, Path]) -> None:
     """ Recursively call `os.chmod(775) recursively for the given paths. """
-    for k in keys:
-        if k in paths:
-            os.system(f"chmod -R 775 {paths[k]}")+    for p in paths:
+        os.system(f"chmod -R 775 {paths[p]}")