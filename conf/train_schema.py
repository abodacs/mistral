"""
train_schema.py

Cerberus schema used by Quinine for train.py.
"""
from typing import Any, Dict

from quinine.common.cerberus import default, merge, nullable, required, stdict, tboolean, tfloat, tinteger, tstring


def get_schema() -> Dict[str, Any]:
    """ Get the Cerberus schema for the Quinine config used in train.py. """

    # Schema for Dataset
    data_schema = {
        "id": merge(tstring, required),
        "name": merge(tstring, nullable, default(None)),
        "num_proc": merge(tinteger, default(64)),
        "validation_ratio": merge(tfloat, default(0.0005)),
    }

    # Schema for Model
    model_schema = {
        "id": merge(tstring, required),
        "gradient_checkpointing": merge(tboolean, default(False)),
        "pretrained_tokenizer": merge(tboolean, default(True)),
        "seq_len": merge(tinteger, default(1024)),
    }

    # Schema for Huggingface Trainer and Training Arguments
    trainer_schema = {
        "output_dir": merge(tstring, nullable, default(None)),
        "do_train": merge(tboolean, default(True)),
        "evaluation_strategy": merge(tstring, default("steps")),
        "per_device_train_batch_size": merge(tinteger, default(2)),
        "per_device_eval_batch_size": merge(tinteger, default(8)),
        "gradient_accumulation_steps": merge(tinteger, default(1)),
        "prediction_loss_only": merge(tboolean, default(True)),
        "learning_rate": merge(tfloat, default(5.0e-5)),
        "weight_decay": merge(tfloat, default(0.01)),
        "adam_beta1": merge(tfloat, default(0.9)),
        "adam_beta2": merge(tfloat, default(0.999)),
        "adam_epsilon": merge(tfloat, default(1.0e-8)),
        "max_grad_norm": merge(tfloat, default(1.0)),
        "max_steps": merge(tinteger, default(-1)),
        "lr_scheduler_type": merge(tstring, default("cosine")),
        "warmup_steps": merge(tinteger, default(1000)),
        "run_name": merge(tstring, nullable, default(None)),
        "logging_dir": merge(tstring, default("logs")),
        "logging_first_step": merge(tboolean, default(True)),
        "logging_steps": merge(tinteger, default(100)),
        "eval_steps": merge(tinteger, default(1000)),
        "save_steps": merge(tinteger, default(1000)),
<<<<<<< HEAD
        "seed": merge(tinteger, default(21)),
        "fp16": merge(tboolean, default(False)),
        "local_rank": merge(tboolean, nullable, default(None)),
    }

    # Schema for Online Custom Eval Dataset (e.g. LAMBADA)
    # TODO: How customized do we want this? Should users be able to pass in any arbitrary dataset?
    online_eval_schema = {
        "do_wikitext": merge(tboolean, default(True)),
        "do_lambada": merge(tboolean, default(True)),
        "stride": merge(tinteger, default(512)),
    }

    # Schema for Training Infrastructure
    infra_schema = {
        "rank": merge(tinteger, default(-1)),
        "nodes": merge(tinteger, default(1)),
        "gpus": merge(tinteger, default(8)),
=======
        "seed": merge(tinteger, default(42)),
        "fp16": merge(tboolean, default(True)),
        "fp16_backend": merge(tstring, default("auto")),
        "local_rank": merge(tinteger, nullable, default(None)),
        "sharded_ddp": merge(tstring, nullable, default(None)),
        "deepspeed": merge(tstring, nullable, default(None)),
>>>>>>> 8cb5bc80
    }

    # Schema for Storing Training and Data Artifacts
    artifacts_schema = {
        "cache_dir": merge(tstring, default("/u/scr/nlp/mercury/mistral/artifacts")),
        "run_dir": merge(tstring, default("/u/scr/nlp/mercury/mistral/runs")),
    }

    # Combined Schema for `train.py`
    schema = {
        "dataset": stdict(data_schema),
        "model": stdict(model_schema),
        "training_arguments": stdict(trainer_schema),
        "online_eval": stdict(online_eval_schema),
        "artifacts": stdict(artifacts_schema),
        "effective_bsz": merge(tinteger, default(512)),
        "resume": merge(tboolean, default(False)),
        "log_level": merge(tinteger, default(20)),
        "run_id": merge(tstring, nullable, default(None)),
        "wandb": merge(tstring, nullable, default(None)),
        "seed": merge(tinteger, default(42)),
        # Infra Params - Passed in from `torch.distributed`
        "local_rank": merge(tinteger, default(-1)),
        "nnodes": merge(tinteger, default(-1)),
        "nproc_per_node": merge(tinteger, default(-1)),
        # Infra Params - Passed in from DeepSpeed
        "num_gpus": merge(tinteger, default(-1)),
        "num_nodes": merge(tinteger, default(-1)),
        "world_size": merge(tinteger, default(-1)),
    }

    return schema<|MERGE_RESOLUTION|>--- conflicted
+++ resolved
@@ -51,33 +51,20 @@
         "logging_steps": merge(tinteger, default(100)),
         "eval_steps": merge(tinteger, default(1000)),
         "save_steps": merge(tinteger, default(1000)),
-<<<<<<< HEAD
-        "seed": merge(tinteger, default(21)),
-        "fp16": merge(tboolean, default(False)),
-        "local_rank": merge(tboolean, nullable, default(None)),
+        "seed": merge(tinteger, default(42)),
+        "fp16": merge(tboolean, default(True)),
+        "fp16_backend": merge(tstring, default("auto")),
+        "sharded_ddp": merge(tstring, nullable, default(None)),
+        "deepspeed": merge(tstring, nullable, default(None)),
+        "dataloader_num_workers": merge(tinteger, default(4)),
+        "local_rank": merge(tinteger, nullable, default(None)),
     }
 
-    # Schema for Online Custom Eval Dataset (e.g. LAMBADA)
-    # TODO: How customized do we want this? Should users be able to pass in any arbitrary dataset?
+    # Schema for Online Custom Evaluation Datasets (e.g. LAMBADA)
     online_eval_schema = {
         "do_wikitext": merge(tboolean, default(True)),
         "do_lambada": merge(tboolean, default(True)),
         "stride": merge(tinteger, default(512)),
-    }
-
-    # Schema for Training Infrastructure
-    infra_schema = {
-        "rank": merge(tinteger, default(-1)),
-        "nodes": merge(tinteger, default(1)),
-        "gpus": merge(tinteger, default(8)),
-=======
-        "seed": merge(tinteger, default(42)),
-        "fp16": merge(tboolean, default(True)),
-        "fp16_backend": merge(tstring, default("auto")),
-        "local_rank": merge(tinteger, nullable, default(None)),
-        "sharded_ddp": merge(tstring, nullable, default(None)),
-        "deepspeed": merge(tstring, nullable, default(None)),
->>>>>>> 8cb5bc80
     }
 
     # Schema for Storing Training and Data Artifacts
