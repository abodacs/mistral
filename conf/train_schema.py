--- conflicted
+++ resolved
@@ -14,10 +14,6 @@
 
     # Schema for Dataset
     data_schema = {
-<<<<<<< HEAD
-        "name": merge(tstring, nullable, default(None)),
-=======
->>>>>>> 419a83ea
         "id": merge(tstring, required),
         "name": merge(tstring, nullable, default(None)),
         "num_proc": merge(tinteger, default(64)),
@@ -56,25 +52,12 @@
         "logging_steps": merge(tinteger, default(100)),
         "eval_steps": merge(tinteger, default(1000)),
         "save_steps": merge(tinteger, default(1000)),
-<<<<<<< HEAD
         "seed": merge(tinteger, default(42)),
         "fp16": merge(tboolean, default(True)),
         "fp16_backend": merge(tstring, default("auto")),
         "local_rank": merge(tboolean, nullable, default(None)),
         "sharded_ddp": merge(tboolean, default(False)),
         "deepspeed": merge(tstring, nullable, default(None)),
-=======
-        "seed": merge(tinteger, default(21)),
-        "fp16": merge(tboolean, default(False)),
-        "local_rank": merge(tboolean, nullable, default(None)),
-    }
-
-    # Schema for Training Infrastructure
-    infra_schema = {
-        "rank": merge(tinteger, default(-1)),
-        "nodes": merge(tinteger, default(1)),
-        "gpus": merge(tinteger, default(8)),
->>>>>>> 419a83ea
     }
 
     # Schema for Storing Training and Data Artifacts
@@ -89,30 +72,20 @@
         "model": stdict(model_schema),
         "training_arguments": stdict(trainer_schema),
         "artifacts": stdict(artifacts_schema),
-<<<<<<< HEAD
-        "bsz": merge(tinteger, default(2)),
-=======
-        "infra": stdict(infra_schema),
         "effective_bsz": merge(tinteger, default(512)),
->>>>>>> 419a83ea
         "resume": merge(tboolean, default(False)),
         "log_level": merge(tinteger, default(20)),
         "run_id": merge(tstring, nullable, default(None)),
         "wandb": merge(tstring, nullable, default(None)),
-<<<<<<< HEAD
         "seed": merge(tinteger, default(42)),
-        # Infra Params - Passed in from torch.distributed
+        # Infra Params - Passed in from `torch.distributed`
         "local_rank": merge(tinteger, default(-1)),
-        "nnodes": merge(tinteger, default(1)),
-        "nproc_per_node": merge(tinteger, default(torch.cuda.device_count())),
-        # Infra Params - Passed in from deepseed
+        "nodes": merge(tinteger, default(1)),
+        "gpus_per_node": merge(tinteger, default(torch.cuda.device_count())),
+        # Infra Params - Passed in from DeepSpeed
         "num_gpus": merge(tinteger, default(torch.cuda.device_count())),
         "num_nodes": merge(tinteger, default(1)),
         "world_size": merge(tinteger, default(1)),
-=======
-        "seed": merge(tinteger, default(21)),
-        "local_rank": merge(tinteger, nullable),
->>>>>>> 419a83ea
     }
 
     return schema