"""
paths.py

Utility function for initializing the appropriate directories/sub-directories on the start of each run. Decoupled from
main code in case we want separate directory structures/artifact storage based on infrastructure (e.g., NLP Cluster vs.
GCP).
"""
import os
from pathlib import Path
from typing import Dict

from .registry import REGISTRY


def create_paths(run_id: str, model: str, run_dir: str, cache_dir: str) -> Dict[str, Path]:
    """
    Create the necessary directories and sub-directories conditioned on the `run_id`, checkpoint directory, and cache
    directories.

    :param run_id: Unique Run Identifier.
    :param model: Huggingface.Transformers Model ID for specifying the desired configuration.
    :param run_dir: Path to run directory to save model checkpoints and run metrics.
    :param cache_dir: Path to artifacts/cache directory to store any intermediate values, configurations, etc.

    :return: Dictionary mapping str ids --> paths on the filesystem.
    """
    paths = {
        # Top-Level Checkpoint Directory for Given Run
        "runs": Path(run_dir) / run_id,
        # Cache Directories for various components
        "configs": Path(cache_dir) / f"{REGISTRY[model]}-configs",
        "tokenizer": Path(cache_dir) / f"{REGISTRY[model]}-tokenizer",
        "dataset": Path(cache_dir) / "datasets",
        "preprocessed": Path(cache_dir) / f"{REGISTRY[model]}-processed",
    }

    # Programatically Create Paths for each Directory
    for p in paths:
        paths[p].mkdir(parents=True, exist_ok=True)

    return paths


<<<<<<< HEAD
def set_permissions(
    paths: Dict[str, Path], keys=("configs", "tokenizer", "dataset", "preprocessed", "energy")
) -> None:
=======
def set_permissions(paths: Dict[str, Path]) -> None:
>>>>>>> c28b47c3
    """ Recursively call `os.chmod(775) recursively for the given paths. """
    for p in paths:
        os.system(f"chmod -R 775 {paths[p]}")<|MERGE_RESOLUTION|>--- conflicted
+++ resolved
@@ -41,13 +41,7 @@
     return paths
 
 
-<<<<<<< HEAD
-def set_permissions(
-    paths: Dict[str, Path], keys=("configs", "tokenizer", "dataset", "preprocessed", "energy")
-) -> None:
-=======
 def set_permissions(paths: Dict[str, Path]) -> None:
->>>>>>> c28b47c3
     """ Recursively call `os.chmod(775) recursively for the given paths. """
     for p in paths:
         os.system(f"chmod -R 775 {paths[p]}")